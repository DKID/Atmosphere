/*
 * Copyright (c) 2018 Atmosphère-NX
 *
 * This program is free software; you can redistribute it and/or modify it
 * under the terms and conditions of the GNU General Public License,
 * version 2, as published by the Free Software Foundation.
 *
 * This program is distributed in the hope it will be useful, but WITHOUT
 * ANY WARRANTY; without even the implied warranty of MERCHANTABILITY or
 * FITNESS FOR A PARTICULAR PURPOSE.  See the GNU General Public License for
 * more details.
 *
 * You should have received a copy of the GNU General Public License
 * along with this program.  If not, see <http://www.gnu.org/licenses/>.
 */
 
#pragma once
#include <switch.h>
#include <cstdio>

#include "creport_debug_types.hpp"
#include "creport_thread_info.hpp"

struct CodeInfo {
    char name[0x20];
    u8  build_id[0x20];
    u64 start_address;
    u64 end_address;
};

class CodeList {
<<<<<<< HEAD
    public:
        static const size_t max_code_count = 0x10;
=======
    private:
        static const size_t max_code_count = 0x60;
>>>>>>> 7c61e935
        u32 code_count = 0;
        CodeInfo code_infos[max_code_count];
        
        /* For pretty-printing. */
        char address_str_buf[0x280];
    public:        
        void ReadCodeRegionsFromThreadInfo(Handle debug_handle, const ThreadInfo *thread);
        const char *GetFormattedAddressString(u64 address);
        void SaveToFile(FILE *f_report);
    private:
        bool TryFindCodeRegion(Handle debug_handle, u64 guess, u64 *address);
        void AddCodeRegion(u64 debug_handle, u64 code_address);
        void GetCodeInfoName(u64 debug_handle, u64 rx_address, u64 ro_address, char *name);
        void GetCodeInfoBuildId(u64 debug_handle, u64 ro_address, u8 *build_id);
};<|MERGE_RESOLUTION|>--- conflicted
+++ resolved
@@ -29,13 +29,8 @@
 };
 
 class CodeList {
-<<<<<<< HEAD
     public:
-        static const size_t max_code_count = 0x10;
-=======
-    private:
         static const size_t max_code_count = 0x60;
->>>>>>> 7c61e935
         u32 code_count = 0;
         CodeInfo code_infos[max_code_count];
         
